--- conflicted
+++ resolved
@@ -234,15 +234,9 @@
 pub async fn start_acquisition(config_name: PathBuf, cfg: AppConfig) {
     let _ = save_cfg(Some(config_name), &cfg).ok(); // errors are logged and quite irrelevant
     let fr = (&cfg).frame_rate().round() as u64;
-<<<<<<< HEAD
-    let channels = generate_windows(fr);
-    let stream = ArrowIpcStream::new(TT_DATA_STREAM.to_string());
-    let mut app = AppState::<DisplayChannel, ArrowIpcStream>::new(channels, stream, cfg.clone());
-=======
     let channels = generate_windows(cfg.columns, cfg.rows, fr);
     let mut app =
         AppState::<DisplayChannel, File>::new(channels, TT_DATA_STREAM.to_string(), cfg.clone());
->>>>>>> 58afa0b2
     debug!("Renderer set up correctly");
     std::thread::spawn(move || {
         start_timetagger_with_python(&cfg).expect("Failed to start TimeTagger, aborting")

--- conflicted
+++ resolved
@@ -161,18 +161,11 @@
         inps
     }
 
-<<<<<<< HEAD
-    pub fn get(&self, channel: i32) -> Option<&DataType> {
-        let modified_idx = (MAX_TIMETAGGER_INPUTS + channel) as usize;
-        if modified_idx >= self.0.len() {
-            None
-=======
-    /// An safer indexing-like method
+
     pub fn get(&self, channel: i32) -> &DataType {
         let actual_idx = (MAX_TIMETAGGER_INPUTS + channel) as usize;
         if actual_idx >= self.0.len() {
             &DataType::Invalid
->>>>>>> e3cfa898
         } else {
             &self.0[actual_idx]
         }

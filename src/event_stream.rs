<<<<<<< HEAD
//! Objects and functions that deal directly with the data stream
//! from the TimeTagger.

use std::fmt::Debug;
use std::fs::File;

use anyhow::{Context, Result};
use arrow::{
    array::{Int32Array, Int64Array, UInt16Array, UInt8Array},
    error::ArrowError,
    ipc::reader::StreamReader,
    record_batch::RecordBatch,
};
=======
use arrow2::array::{Array, Int32Array, Int64Array, UInt16Array, UInt8Array};
use arrow2::datatypes::DataType;
use arrow2::record_batch::RecordBatch;
>>>>>>> 836382fa
use lazy_static::lazy_static;
use pyo3::prelude::*;

lazy_static! {
<<<<<<< HEAD
    static ref TYPE_: UInt8Array = UInt8Array::builder(0).finish();
    static ref MISSED_EVENTS: UInt16Array = UInt16Array::builder(0).finish();
    static ref CHANNEL: Int32Array = Int32Array::builder(0).finish();
    static ref TIME: Int64Array = Int64Array::builder(0).finish();
=======
    static ref TYPE_: UInt8Array = UInt8Array::new_empty(DataType::UInt8);
    static ref MISSED_EVENTS: UInt16Array = UInt16Array::new_empty(DataType::UInt16);
    static ref CHANNEL: Int32Array = Int32Array::new_empty(DataType::Int32);
    static ref TIME: Int64Array = Int64Array::new_empty(DataType::Int64);
>>>>>>> 836382fa
    static ref EMPTY_EVENT_STREAM: EventStream<'static> = EventStream {
        type_: &TYPE_,
        missed_events: &MISSED_EVENTS,
        channel: &CHANNEL,
        time: &TIME,
    };
}

<<<<<<< HEAD
/// A protocol for handling the IPC portion of the app.
///
/// This trait's implementers are objects designed to read data from the TT and
/// write it back to the Rust app. This task can be done in several ways, so it
/// was factored out into a trait that can be implemented by the different
/// implementors. The two main examples are the Arrow IPC handler and the TT's
/// own Network class.
pub trait TimeTaggerIpcHandler {
    /// The type the stream has, e.g. RecordBatch
    type InnerItem;
    /// The type of error that creating the iterator may return, e.g. an
    /// ArrowError
    type IterError: Debug;
    /// The iterator's type containing the stream of data, e.g.
    /// StreamReader<File>.
    type StreamIterator: Iterator<Item = Result<Self::InnerItem, Self::IterError>>;

    /// Populate the `data_stream` attribute of the implementing struct by
    /// opening the filehandle of the stream and asserting that something's
    /// there.
    fn acquire_stream_filehandle(&mut self) -> Result<()>;
    /// Get a consuming iterator that we can parse into the event stream.
    fn get_mut_data_stream(&mut self) -> Option<&mut Self::StreamIterator>;
    /// Generate the `EventStream` struct from the item we're iterating over.
    /// `EventStream` is used in the downstream processing of this data.
    fn get_event_stream<'a>(&mut self, batch: &'a Self::InnerItem) -> Option<EventStream<'a>>;
}

/// An Apache Arrow based data stream.
///
/// Data is streamed using their IPC format - it's converted on the TT side to
/// a pyarrow record batch, and read as a Rust RecordBatch on the other side.
pub struct ArrowIpcStream {
    pub data_stream_fh: String,
    data_stream: Option<StreamReader<File>>,
}

impl ArrowIpcStream {
    pub fn new(data_stream_fh: String) -> Self {
        Self {
            data_stream_fh,
            data_stream: None,
        }
    }
}

impl TimeTaggerIpcHandler for ArrowIpcStream {
    type InnerItem = RecordBatch;
    type IterError = ArrowError;
    type StreamIterator = StreamReader<File>;

    /// Instantiate an IPC StreamReader using an existing file handle.
    fn acquire_stream_filehandle(&mut self) -> Result<()> {
        if self.data_stream.is_none() {
            std::thread::sleep(std::time::Duration::from_secs(11));
            debug!("Finished waiting");
            let stream =
                File::open(&self.data_stream_fh).context("Can't open stream file, exiting.")?;
            let stream = StreamReader::try_new(stream)
                .context("Stream file isn't a true Arrow IPC stream")?;
            self.data_stream = Some(stream);
            debug!("File handle for stream acquired!");
        } else {
            debug!("File handle already acquired.");
        }
        Ok(())
    }

    /// Generates an EventStream instance from the loaded record batch
    #[inline]
    fn get_event_stream<'b>(&mut self, batch: &'b RecordBatch) -> Option<EventStream<'b>> {
        debug!(
            "When generating the EventStream we received {} rows",
            batch.num_rows()
        );
        let event_stream = EventStream::from_streamed_batch(batch);
        if event_stream.num_rows() == 0 {
            info!("A batch with 0 rows was received");
            None
        } else {
            Some(event_stream)
        }
    }

    /// Get a consuming iterator.
    fn get_mut_data_stream(&mut self) -> Option<&mut StreamReader<File>> {
        self.data_stream.as_mut()
    }
}

=======
>>>>>>> 836382fa
/// A single tag\event that arrives from the Time Tagger.
#[pyclass]
#[derive(Debug, Copy, Clone)]
pub struct Event {
    pub type_: u8,
    pub missed_event: u16,
    pub channel: i32,
    pub time: i64,
}

impl Event {
    /// Create a new Event with the given values
    pub fn new(type_: u8, missed_event: u16, channel: i32, time: i64) -> Self {
        Event {
            type_,
            missed_event,
            channel,
            time,
        }
    }

    pub fn from_stream_idx(stream: &EventStream, idx: usize) -> Option<Self> {
        if stream.num_rows() > idx {
            Some(Event {
                type_: stream.type_.value(idx),
                missed_event: stream.missed_events.value(idx),
                channel: stream.channel.value(idx),
                time: stream.time.value(idx),
            })
        } else {
            info!(
                "Accessed idx is out of bounds! Received {}, but length is {}",
                idx,
                stream.num_rows()
            );
            None
        }
    }
}
///
/// An non-consuming iterator wrapper for [`EventStream`]
#[derive(Clone, Debug)]
pub struct RefEventStreamIter<'a> {
    stream: &'a EventStream<'a>,
    idx: usize,
    len: usize,
}

impl<'a> Iterator for RefEventStreamIter<'a> {
    type Item = Event;

    fn next(&mut self) -> Option<Event> {
        if self.idx < self.len {
            let cur_row = Event::new(
                self.stream.type_.value(self.idx),
                self.stream.missed_events.value(self.idx),
                self.stream.channel.value(self.idx),
                self.stream.time.value(self.idx),
            );
            self.idx += 1;
            Some(cur_row)
        } else {
            None
        }
    }
}

/// An consuming iterator wrapper for [`EventStream`]
#[derive(Clone, Debug)]
pub struct EventStreamIter<'a> {
    pub stream: EventStream<'a>,
    idx: usize,
    len: usize,
}

impl<'a> Iterator for EventStreamIter<'a> {
    type Item = Event;

    fn next(&mut self) -> Option<Event> {
        if self.idx < self.len {
            let cur_row = Event::new(
                self.stream.type_.value(self.idx),
                self.stream.missed_events.value(self.idx),
                self.stream.channel.value(self.idx),
                self.stream.time.value(self.idx),
            );
            self.idx += 1;
            Some(cur_row)
        } else {
            None
        }
    }
}

/// A struct of arrays containing data from the TimeTagger.
///
/// Each field is its own array with some specific data arriving via FFI. Since
/// there are only slices here, the main goal of this stream is to provide easy
/// iteration over the tags for the downstream 'user', via the accompanying
/// ['EventStreamIter`].
#[derive(Clone, Debug)]
pub struct EventStream<'a> {
    type_: &'a UInt8Array,
    missed_events: &'a UInt16Array,
    channel: &'a Int32Array,
    time: &'a Int64Array,
}

impl<'a> EventStream<'a> {
    /// Creates a new stream with views over the arriving data.
    pub fn new(
        type_: &'a UInt8Array,
        missed_events: &'a UInt16Array,
        channel: &'a Int32Array,
        time: &'a Int64Array,
    ) -> Self {
        EventStream {
            type_,
            missed_events,
            channel,
            time,
        }
    }

    pub fn empty() -> Self {
        EMPTY_EVENT_STREAM.clone()
    }

    pub fn from_streamed_batch(batch: &'a RecordBatch) -> EventStream<'a> {
        let type_ = batch
            .column(0)
            .as_any()
            .downcast_ref::<UInt8Array>()
            .expect("Type field conversion failed");
        let missed_events = batch
            .column(1)
            .as_any()
            .downcast_ref::<UInt16Array>()
            .expect("Missed events field conversion failed");
        let channel = batch
            .column(2)
            .as_any()
            .downcast_ref::<Int32Array>()
            .expect("Channel field conversion failed");
        let time = batch
            .column(3)
            .as_any()
            .downcast_ref::<Int64Array>()
            .expect("Time field conversion failed");
        EventStream::new(type_, missed_events, channel, time)
    }

    pub fn iter(&'a self) -> RefEventStreamIter<'a> {
        self.into_iter()
    }

    pub fn num_rows(&self) -> usize {
        self.type_.len()
    }
}

impl<'a> IntoIterator for EventStream<'a> {
    type Item = Event;
    type IntoIter = EventStreamIter<'a>;

    fn into_iter(self) -> Self::IntoIter {
        EventStreamIter {
            len: self.num_rows(),
            stream: self,
            idx: 0usize,
        }
    }
}

impl<'a> IntoIterator for &'a EventStream<'a> {
    type Item = Event;
    type IntoIter = RefEventStreamIter<'a>;

    fn into_iter(self) -> Self::IntoIter {
        RefEventStreamIter {
            stream: self,
            idx: 0usize,
            len: self.num_rows(),
        }
    }
}<|MERGE_RESOLUTION|>--- conflicted
+++ resolved
@@ -1,4 +1,3 @@
-<<<<<<< HEAD
 //! Objects and functions that deal directly with the data stream
 //! from the TimeTagger.
 
@@ -6,32 +5,19 @@
 use std::fs::File;
 
 use anyhow::{Context, Result};
-use arrow::{
-    array::{Int32Array, Int64Array, UInt16Array, UInt8Array},
-    error::ArrowError,
-    ipc::reader::StreamReader,
-    record_batch::RecordBatch,
-};
-=======
 use arrow2::array::{Array, Int32Array, Int64Array, UInt16Array, UInt8Array};
 use arrow2::datatypes::DataType;
 use arrow2::record_batch::RecordBatch;
->>>>>>> 836382fa
+use arrow2::io::ipc::read::{read_stream_metadata, StreamReader};
+use arrow2::error::ArrowError;
 use lazy_static::lazy_static;
 use pyo3::prelude::*;
 
 lazy_static! {
-<<<<<<< HEAD
-    static ref TYPE_: UInt8Array = UInt8Array::builder(0).finish();
-    static ref MISSED_EVENTS: UInt16Array = UInt16Array::builder(0).finish();
-    static ref CHANNEL: Int32Array = Int32Array::builder(0).finish();
-    static ref TIME: Int64Array = Int64Array::builder(0).finish();
-=======
     static ref TYPE_: UInt8Array = UInt8Array::new_empty(DataType::UInt8);
     static ref MISSED_EVENTS: UInt16Array = UInt16Array::new_empty(DataType::UInt16);
     static ref CHANNEL: Int32Array = Int32Array::new_empty(DataType::Int32);
     static ref TIME: Int64Array = Int64Array::new_empty(DataType::Int64);
->>>>>>> 836382fa
     static ref EMPTY_EVENT_STREAM: EventStream<'static> = EventStream {
         type_: &TYPE_,
         missed_events: &MISSED_EVENTS,
@@ -40,7 +26,6 @@
     };
 }
 
-<<<<<<< HEAD
 /// A protocol for handling the IPC portion of the app.
 ///
 /// This trait's implementers are objects designed to read data from the TT and
@@ -97,10 +82,10 @@
         if self.data_stream.is_none() {
             std::thread::sleep(std::time::Duration::from_secs(11));
             debug!("Finished waiting");
-            let stream =
+            let mut reader =
                 File::open(&self.data_stream_fh).context("Can't open stream file, exiting.")?;
-            let stream = StreamReader::try_new(stream)
-                .context("Stream file isn't a true Arrow IPC stream")?;
+            let meta = read_stream_metadata(&mut reader).context("Can't read stream metadata")?;
+            let stream = StreamReader::new(reader, meta);
             self.data_stream = Some(stream);
             debug!("File handle for stream acquired!");
         } else {
@@ -131,8 +116,6 @@
     }
 }
 
-=======
->>>>>>> 836382fa
 /// A single tag\event that arrives from the Time Tagger.
 #[pyclass]
 #[derive(Debug, Copy, Clone)]
